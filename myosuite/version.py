--- conflicted
+++ resolved
@@ -1,6 +1,2 @@
-<<<<<<< HEAD
-__version_tuple__ = (2, 8, 2)
-__version__ = ".".join(str(x) for x in __version_tuple__)  # Converts tuple to string
-=======
 __version_tuple__ = (2, 8, 4)
->>>>>>> e2d1eb38
+__version__ = ".".join(str(x) for x in __version_tuple__)  # Converts tuple to string