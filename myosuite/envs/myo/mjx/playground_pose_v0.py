from typing import Any, Dict, Optional, Union
import jax
import jax.numpy as jp
from ml_collections import config_dict
import mujoco
from mujoco import mjx
from mujoco_playground import State
from mujoco_playground._src import mjx_env  # Several helper functions are only visible under _src
import numpy as np

class MjxPoseEnvV0(mjx_env.MjxEnv):
    def __init__(
            self,
            config: config_dict.ConfigDict,
            config_overrides: Optional[Dict[str, Union[str, int, list[Any]]]] = None,
    ) -> None:
        super().__init__(config, config_overrides)

        spec = mujoco.MjSpec.from_file(config.model_path.as_posix())
        spec = self.preprocess_spec(spec)
        self._mj_model = spec.compile()

        self._mj_model.geom_margin = np.zeros(self._mj_model.geom_margin.shape)
        print(f"All margins set to 0")

        self._mj_model.opt.timestep = self.sim_dt
        self._mj_model.opt.solver = mujoco.mjtSolver.mjSOL_CG
        self._mj_model.opt.iterations = 6
        self._mj_model.opt.ls_iterations = 6
        self._mj_model.opt.disableflags = self._mj_model.opt.disableflags | mjx.DisableBit.EULERDAMP

        self._mjx_model = mjx.put_model(self._mj_model)
        self._xml_path = config.model_path.as_posix()

        self.far_th = self._config.far_th

    def preprocess_spec(self, spec:mujoco.MjSpec):
        for geom in spec.geoms:
            if geom.type == mujoco.mjtGeom.mjGEOM_CYLINDER:
                geom.conaffinity = 0
                geom.contype = 0
                print(f"Disabled contacts for cylinder geom named \"{geom.name}\"")
        return spec

    def generate_target_pose(self, rng: jp.ndarray) -> Dict[str, jp.ndarray]:
        targets = []
        for span in self._config.target_jnt_range.values():
            targets.append(jax.random.uniform(
                rng, (span[0].size,),
                minval=span[0],
                maxval=span[1]
            ))
        return jp.hstack(targets)

    def reset(self, rng: jp.ndarray) -> State:
        """Resets the environment to an initial state."""
        rng, rng1, rng2 = jax.random.split(rng, 3)

        qpos = jax.random.uniform(
            rng1, (self.mjx_model.nq,),
            minval=self.mjx_model.jnt_range[:,0],
            maxval=self.mjx_model.jnt_range[:,1]
        )
        # TODO: Velocity initialization
        qvel = jp.zeros(self.mjx_model.nv)

        target_angles = self.generate_target_pose(rng2)

        # We store the target angles in the info, can't store it as an instance variable,
        # as it has to be determined in a parallelized manner
        info = {'rng': rng, 'target_angles': target_angles}

        data = mjx_env.init(self.mjx_model, qpos=qpos, qvel=qvel, ctrl=jp.zeros((self.mjx_model.nu,)))

        obs = self._get_obs(data, info)
        reward, done, zero = jp.zeros(3)
        metrics = {
            'pose_reward': zero,
            'act_reg_reward': zero,
            'bonus_reward': zero,
            'penalty_reward': zero,
        }
        return State(data, {"state": obs}, reward, done, metrics, info)

    def step(self, state: State, action: jp.ndarray) -> State:
        """Runs one timestep of the environment's dynamics."""

        norm_action = 1.0/(1.0+jp.exp(-5.0*(action-0.5))) 

        data = mjx_env.step(self.mjx_model, state.data, norm_action)

        pose_err = state.info['target_angles'] - data.qpos
        pose_dist = jp.linalg.norm(pose_err, axis=-1)
        act_mag = jp.linalg.norm(data.act, axis=-1)

        far_th = 4*jp.pi/2

        pose = pose_dist * -self._config.reward_config.angle_reward_weight
        act_reg = act_mag * -self._config.reward_config.ctrl_cost_weight
        bonus = (jp.where(pose_dist<self._config.reward_config.pose_thd, 1., 0.)
                 + jp.where(pose_dist<self._config.reward_config.pose_thd*1.5, 1., 0.)) * self._config.reward_config.bonus_weight
        penalty = -1.*(pose_dist>far_th)

        obs = self._get_obs(data, state.info)
        reward = pose + act_reg + bonus + penalty
<<<<<<< HEAD
        done = jp.where(pose_dist>far_th, 1., 0.)
=======
        done = -1.*(pose_dist>far_th)
>>>>>>> 2bf6b665

        state.metrics.update(
            pose_reward=pose,
            act_reg_reward=act_reg,
            bonus_reward=bonus,
            penalty_reward=penalty,
        )

        return state.replace(
            data=data, obs={"state": obs}, reward=reward, done=done
        )

    def _get_obs(
            self, data: mjx.Data, info) -> jp.ndarray:
        """Observe qpos, qvel, act and qpos_err."""
        return jp.concatenate([
            data.qpos,
            data.qvel*self.mjx_model.opt.timestep,
            data.act,
            info['target_angles']-data.qpos
        ])

    # Accessors.
    @property
    def xml_path(self) -> str:
        return self._xml_path

    @property
    def action_size(self) -> int:
        return self._mjx_model.nu

    @property
    def mj_model(self) -> mujoco.MjModel:
        return self._mj_model

    @property
    def mjx_model(self) -> mjx.Model:
        return self._mjx_model<|MERGE_RESOLUTION|>--- conflicted
+++ resolved
@@ -103,11 +103,8 @@
 
         obs = self._get_obs(data, state.info)
         reward = pose + act_reg + bonus + penalty
-<<<<<<< HEAD
+
         done = jp.where(pose_dist>far_th, 1., 0.)
-=======
-        done = -1.*(pose_dist>far_th)
->>>>>>> 2bf6b665
 
         state.metrics.update(
             pose_reward=pose,
