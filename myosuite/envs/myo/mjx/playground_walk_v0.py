--- conflicted
+++ resolved
@@ -5,11 +5,10 @@
 import mujoco
 from mujoco import mjx
 from mujoco_playground import State
-from mujoco_playground._src import mjx_env
+from mujoco_playground._src import mjx_env  # Several helper functions are only visible under _src
 import numpy as np
 
-
-class MjxWalkEnvV0(mjx_env.MjxEnv):
+class MjxReachEnvV0(mjx_env.MjxEnv):
     def __init__(
             self,
             config: config_dict.ConfigDict,
@@ -17,15 +16,13 @@
     ) -> None:
         super().__init__(config, config_overrides)
 
-        # 从模型文件加载MJX模型
         spec = mujoco.MjSpec.from_file(config.model_path.as_posix())
         spec = self.preprocess_spec(spec)
         self._mj_model = spec.compile()
 
-<<<<<<< HEAD
-        # 设置仿真参数
-=======
->>>>>>> 448d0561
+        self._mj_model.geom_margin = np.zeros(self._mj_model.geom_margin.shape)
+        print(f"All margins set to 0")
+
         self._mj_model.opt.timestep = self.sim_dt
         self._mj_model.opt.solver = mujoco.mjtSolver.mjSOL_CG
         self._mj_model.opt.iterations = 6
@@ -35,19 +32,10 @@
         self._mjx_model = mjx.put_model(self._mj_model)
         self._xml_path = config.model_path.as_posix()
 
-<<<<<<< HEAD
-        # 行走环境特定参数
-        self.min_height = config.get('min_height', 0.8)  # 最小高度阈值
-        self.max_rot = config.get('max_rot', 0.8)  # 最大旋转阈值
-        self.hip_period = config.get('hip_period', 100)  # 髋关节运动周期
-        self.target_x_vel = config.get('target_x_vel', 0.0)  # 目标X轴速度
-        self.target_y_vel = config.get('target_y_vel', 1.2)  # 目标Y轴速度
-        self.target_rot = config.get('target_rot', None)  # 目标旋转
-        self.steps = 0  # 步数计数器
-
-        # 隐藏地形(如果不需要)
-        # self._mj_model.geom_rgba[self._mj_model.geom_name2id('terrain')][-1] = 0.0
-        # self._mj_model.geom_pos[self._mj_model.geom_name2id('terrain')] = np.array([0, 0, -10])
+        self._tip_sids = []
+        for site in self._config.target_reach_range.keys():
+            self._tip_sids.append(mujoco.mj_name2id(self._mj_model, mujoco.mjtObj.mjOBJ_SITE.value, site))
+        self._tip_sids = jp.array(self._tip_sids)
 
     def preprocess_spec(self, spec:mujoco.MjSpec):
         for geom in spec.geoms:
@@ -56,340 +44,108 @@
                 geom.contype = 0
                 print(f"Disabled contacts for cylinder geom named \"{geom.name}\"")
         return spec
-
-    def reset(self, rng: jp.ndarray) -> State:
-        """重置环境到初始状态"""
-        self.steps = 0
-        rng, rng1 = jax.random.split(rng, 2)
-
-        # 初始化关节位置和速度
-        qpos = jp.array(self._mj_model.key_qpos[0].copy())
-        # qpos = jp.zeros(self._mjx_model.nq) #初始化
-        qvel = jp.zeros(self._mjx_model.nv)
-
-        # 如果需要随机初始化状态
-        # if self._config.get('reset_type', 'init') == 'random':
-        #     qpos = qpos + jax.random.normal(rng1, (self._mjx_model.nq,)) * 0.02
-        #     # 保持高度和旋转状态不变
-            # qpos = qpos.at[2].set(self._mj_model.key_qpos[0][2])
-            # qpos = qpos.at[3:7].set(self._mj_model.key_qpos[0][3:7])
-
-        data = mjx_env.init(self._mjx_model, qpos=qpos, qvel=qvel, ctrl=jp.zeros((self._mjx_model.nu,)))
-
-        # 获取初始观测值
-        obs = self._get_obs(data)
-        reward, done = jp.zeros(2)
-        metrics = {
-            'vel_reward': jp.zeros(1),  # 速度奖励
-            'cyclic_hip': jp.zeros(1),  # 髋关节周期性奖励
-            'ref_rot': jp.zeros(1),  # 旋转参考奖励
-            'joint_angle_rew': jp.zeros(1),  # 关节角度奖励
-=======
-        # Walk-specific parameters
-        self.min_height = config.get('min_height', 0.8)
-        self.max_rot = config.get('max_rot', 0.8)
-        self.hip_period = config.get('hip_period', 100)
-        self.target_x_vel = config.get('target_x_vel', 0.0)
-        self.target_y_vel = config.get('target_y_vel', 1.2)
-        self.target_rot = config.get('target_rot', None)
-        self.steps = 0
-
-        # Move heightfield down if not used
-        # self._mj_model.geom_rgba[self._mj_model.geom_name2id('terrain')][-1] = 0.0
-        # self._mj_model.geom_pos[self._mj_model.geom_name2id('terrain')] = np.array([0, 0, -10])
-
-    def preprocess_spec(self, spec: mujoco.MjSpec):
-        # Any model preprocessing can go here
-        return spec
+    
+    def generate_target_pose(self, rng: jp.ndarray) -> Dict[str, jp.ndarray]:
+        targets = []
+        for span in self._config.target_reach_range.values():
+            targets.append(jax.random.uniform(
+                rng, (span[0].size,),
+                minval=span[0],
+                maxval=span[1]
+            ))
+        return jp.stack(targets)
 
     def reset(self, rng: jp.ndarray) -> State:
         """Resets the environment to an initial state."""
-        self.steps = 0
-        rng, rng1 = jax.random.split(rng, 2)
+        rng, rng1, rng2 = jax.random.split(rng, 3)
 
-        # Initialize qpos and qvel
-        qpos = jp.zeros(self._mjx_model.nq)
-        qvel = jp.zeros(self._mjx_model.nv)
+        qpos = jax.random.uniform(
+            rng1, (self.mjx_model.nq,),
+            minval=self.mjx_model.jnt_range[:,0],
+            maxval=self.mjx_model.jnt_range[:,1]
+        )
+        # TODO: Velocity initialization
+        qvel = jp.zeros(self.mjx_model.nv)
 
-        # Randomize initial state if needed
-        # if self._config.get('reset_type', 'init') == 'random':
-        #     qpos = qpos + jax.random.normal(rng1, (self._mjx_model.nq,)) * 0.02
-        #     # Keep height and rotation state unchanged
-        #     qpos = qpos.at[2].set(self._mj_model.key_qpos[0][2])
-        #     qpos = qpos.at[3:7].set(self._mj_model.key_qpos[0][3:7])
+        targets = self.generate_target_pose(rng2)
+        self.n_targets = len(targets)
+        self.near_th = self.n_targets*.0125
 
-        data = mjx_env.init(self._mjx_model, qpos=qpos, qvel=qvel, ctrl=jp.zeros((self._mjx_model.nu,)))
+        # We store the targets in the info, can't store it as an instance variable,
+        # as it has to be determined in a parallelized manner
+        info = {'rng': rng, 'targets': targets}
 
-        obs = self._get_obs(data)
-        reward, done,zero = jp.zeros(3)
+        data = mjx_env.init(self.mjx_model, qpos=qpos, qvel=qvel, ctrl=jp.zeros((self.mjx_model.nu,)))
+
+        obs, _ = self._get_obs(data, info)
+
+        reward, done, zero = jp.zeros(3)
+
         metrics = {
-            'vel_reward': zero,
-            'cyclic_hip': zero,
-            'ref_rot': zero,
-            'joint_angle_rew': zero,
->>>>>>> 448d0561
+            'reach_reward': zero,
+            'bonus_reward': zero,
+            'penalty_reward': zero,
         }
-        info = {'rng': rng}
         return State(data, {"state": obs}, reward, done, metrics, info)
 
     def step(self, state: State, action: jp.ndarray) -> State:
-<<<<<<< HEAD
-        """运行环境动力学的一个时间步"""
-        self.steps += 1
+        """Runs one timestep of the environment's dynamics."""
+        
+        norm_action = 1.0/(1.0+jp.exp(-5.0*(action-0.5))) 
 
-        # 动作归一化(如果需要)
-        norm_action = action * 0 # 可以像pose_v0那样添加归一化
+        data = mjx_env.step(self.mjx_model, state.data, norm_action)
 
-        data = mjx_env.step(self._mjx_model, state.data, jp.zeros((self._mjx_model.nu,)))
+        obs, reach_err = self._get_obs(data, state.info)
+                
+        reach_dist = jp.linalg.norm(reach_err, axis=-1)
 
-        # 计算各种奖励
-        vel_reward = self._get_vel_reward(data)  # 速度奖励
-        cyclic_hip = self._get_cyclic_rew()  # 髋关节周期性奖励
-        ref_rot = self._get_ref_rotation_rew(data)  # 旋转参考奖励
-        joint_angle_rew = self._get_joint_angle_rew(data, ['hip_adduction_l', 'hip_adduction_r',
-                                                           'hip_rotation_l', 'hip_rotation_r'])  # 关节角度奖励
+        far_th = jp.where(data.time>2.*self.mjx_model.opt.timestep, self._config.far_th*self.n_targets, jp.inf)
+        
+        reach = -1.*reach_dist * self._config.reward_weights.reach
+        bonus = (1.*(reach_dist<2*self.near_th) + 1.*(reach_dist<self.near_th)) * self._config.reward_weights.bonus
+        penalty = -1.*(reach_dist>far_th) * self._config.reward_weights.penalty 
 
-        obs = self._get_obs(data)
-        # 综合奖励计算(带权重)
-=======
-        """Runs one timestep of the environment's dynamics."""
-        self.steps += 1
+        reward = reach + bonus + penalty
+        done = -1.*(reach_dist > far_th)
 
-        # Normalize action if needed
-        norm_action = action  # Could add normalization like in pose_v0 if needed
-
-        data = mjx_env.step(self._mjx_model, state.data, norm_action)
-
-        # Compute rewards
-        vel_reward = self._get_vel_reward(data)
-        cyclic_hip = self._get_cyclic_rew()
-        ref_rot = self._get_ref_rotation_rew(data)
-        joint_angle_rew = self._get_joint_angle_rew(data, ['hip_adduction_l', 'hip_adduction_r',
-                                                           'hip_rotation_l', 'hip_rotation_r'])
-
-        obs = self._get_obs(data)
->>>>>>> 448d0561
-        reward = (vel_reward * 5.0 +
-                  cyclic_hip * -10.0 +
-                  ref_rot * 10.0 +
-                  joint_angle_rew * 5.0)
-
-<<<<<<< HEAD
-        done = self._get_done(data)  # 终止条件判断
-=======
-        done = self._get_done(data)
->>>>>>> 448d0561
-
-        # 更新指标
         state.metrics.update(
-            vel_reward=vel_reward,
-            cyclic_hip=cyclic_hip,
-            ref_rot=ref_rot,
-            joint_angle_rew=joint_angle_rew,
+            reach_reward=reach,
+            bonus_reward=bonus,
+            penalty_reward=penalty,
         )
 
         return state.replace(
             data=data, obs={"state": obs}, reward=reward, done=done
         )
 
-    def _get_obs(self, data: mjx.Data) -> jp.ndarray:
-<<<<<<< HEAD
-        """获取观测值: 关节位置(不含xy)、速度、质心速度、躯干角度、脚高度等"""
-        qpos_without_xy = data.qpos[2:]  # 去除x,y坐标的关节位置
-        qvel = data.qvel * self._mjx_model.opt.timestep  # 关节速度
-        com_vel = self._get_com_velocity(data)  # 质心速度
-        torso_angle = self._get_torso_angle(data)  # 躯干角度
-        feet_heights = self._get_feet_heights(data)  # 脚高度
-        height = self._get_height(data)  # 高度
-        feet_rel_pos = self._get_feet_relative_position(data)  # 脚相对位置
-        phase_var = jp.array([(self.steps / self.hip_period) % 1])  # 相位变量
+    def _get_obs(
+            self, data: mjx.Data, info: Dict
+    ) -> jp.ndarray:
+        """Observe qpos, qvel, act, tip_pos and reach_err."""
+        tip_pos = data.site_xpos[self._tip_sids]
+        reach_err = (info['targets']-tip_pos).ravel()
+        obs = jp.concatenate([
+            data.qpos,
+            data.qvel*self.mjx_model.opt.timestep,
+            data.act,
+            tip_pos.ravel(),
+            reach_err
+        ])
+        return obs, reach_err
 
-        if self._mjx_model.na > 0:
-            act = data.act  # 动作
-        else:
-            act = jp.zeros(0)
-
-        # 拼接所有观测值
-=======
-        """Observe qpos (without xy), qvel, com_vel, torso_angle, feet heights, etc."""
-        qpos_without_xy = data.qpos[2:]
-        qvel = data.qvel * self._mjx_model.opt.timestep
-        com_vel = self._get_com_velocity(data)
-        torso_angle = self._get_torso_angle(data)
-        feet_heights = self._get_feet_heights(data)
-        height = self._get_height(data)
-        feet_rel_pos = self._get_feet_relative_position(data)
-        phase_var = jp.array([(self.steps / self.hip_period) % 1])
-
-        if self._mjx_model.na > 0:
-            act = data.act
-        else:
-            act = jp.zeros(0)
-
->>>>>>> 448d0561
-        return jp.concatenate([
-            qpos_without_xy,
-            qvel,
-            com_vel,
-            torso_angle,
-            feet_heights,
-            jp.array([height]),
-            feet_rel_pos.flatten(),
-            phase_var,
-            act
-        ])
-
-<<<<<<< HEAD
-    # 奖励计算和辅助函数
-    def _get_vel_reward(self, data):
-        """速度奖励: 高斯函数激励目标行走速度"""
-=======
-    # Reward and helper functions
-    def _get_vel_reward(self, data):
->>>>>>> 448d0561
-        vel = self._get_com_velocity(data)
-        return jp.exp(-jp.square(self.target_y_vel - vel[1])) + jp.exp(-jp.square(self.target_x_vel - vel[0]))
-
-    def _get_cyclic_rew(self):
-<<<<<<< HEAD
-        """髋关节周期性奖励: 激励行走步态"""
-=======
->>>>>>> 448d0561
-        phase_var = (self.steps / self.hip_period) % 1
-        des_angles = jp.array([0.8 * jp.cos(phase_var * 2 * jp.pi + jp.pi),
-                               0.8 * jp.cos(phase_var * 2 * jp.pi)])
-        angles = self._get_angle(['hip_flexion_l', 'hip_flexion_r'])
-        return -jp.linalg.norm(des_angles - angles)
-
-    def _get_ref_rotation_rew(self, data):
-<<<<<<< HEAD
-        """旋转参考奖励: 激励保持初始参考方向"""
-=======
->>>>>>> 448d0561
-        target_rot = self.target_rot if self.target_rot is not None else self._mj_model.key_qpos[0][3:7]
-        return jp.exp(-jp.linalg.norm(5.0 * (data.qpos[3:7] - target_rot)))
-
-    def _get_joint_angle_rew(self, data, joint_names):
-<<<<<<< HEAD
-        """关节角度奖励: 激励特定关节角度"""
-        angles = jp.array([data.qpos[self._mj_model.jnt_qposadr[mujoco.mj_name2id(self._mj_model, mujoco.mjtObj.mjOBJ_JOINT.value, name)]]
-=======
-        angles = jp.array([data.qpos[self._mj_model.jnt_qposadr[self._mj_model.joint_name2id(name)]]
->>>>>>> 448d0561
-                           for name in joint_names])
-        return jp.exp(-5 * jp.mean(jp.abs(angles)))
-
-    def _get_done(self, data):
-<<<<<<< HEAD
-        """终止条件判断"""
-=======
->>>>>>> 448d0561
-        height = self._get_height(data)
-        rot_condition = self._get_rot_condition(data)
-        return jp.where((height < self.min_height) | (rot_condition > self.max_rot), 1.0, 0.0)
-
-    def _get_feet_heights(self, data):
-<<<<<<< HEAD
-        """获取双脚高度"""
-        foot_id_l = mujoco.mj_name2id(self._mj_model, mujoco.mjtObj.mjOBJ_BODY.value,'talus_l')
-        foot_id_r = mujoco.mj_name2id(self._mj_model, mujoco.mjtObj.mjOBJ_BODY.value,'talus_r')
-        # foot_id_l = self._mj_model.mj_name2id('talus_l')
-        # foot_id_r = self._mj_model.mj_name2id('talus_r')
-        return jp.array([data.xpos[foot_id_l][2], data.xpos[foot_id_r][2]])
-
-    def _get_feet_relative_position(self, data):
-        """获取脚相对于骨盆的位置"""
-        foot_id_l = mujoco.mj_name2id(self._mj_model, mujoco.mjtObj.mjOBJ_BODY.value, 'talus_l')
-        foot_id_r = mujoco.mj_name2id(self._mj_model, mujoco.mjtObj.mjOBJ_BODY.value, 'talus_r')
-        pelvis = mujoco.mj_name2id(self._mj_model, mujoco.mjtObj.mjOBJ_BODY.value, 'pelvis')
-        # pelvis = self._mj_model.body_name2id('pelvis')
-
-        return jp.array([data.xpos[foot_id_l] - data.xpos[pelvis], data.xpos[foot_id_r] - data.xpos[pelvis]])
-
-    def _get_torso_angle(self, data):
-        """获取躯干角度"""
-        body_id = mujoco.mj_name2id(self._mj_model, mujoco.mjtObj.mjOBJ_BODY.value, 'torso')
-        # body_id = self._mj_model.body_name2id('torso')
-        return data.xquat[body_id]
-
-    def _get_com_velocity(self, data):
-        """计算模型质心速度"""
-=======
-        foot_id_l = self._mj_model.body_name2id('talus_l')
-        foot_id_r = self._mj_model.body_name2id('talus_r')
-        return jp.array([data.xpos[foot_id_l][2], data.xpos[foot_id_r][2]])
-
-    def _get_feet_relative_position(self, data):
-        foot_id_l = self._mj_model.body_name2id('talus_l')
-        foot_id_r = self._mj_model.body_name2id('talus_r')
-        pelvis = self._mj_model.body_name2id('pelvis')
-        return jp.array([data.xpos[foot_id_l] - data.xpos[pelvis], data.xpos[foot_id_r] - data.xpos[pelvis]])
-
-    def _get_torso_angle(self, data):
-        body_id = self._mj_model.body_name2id('torso')
-        return data.xquat[body_id]
-
-    def _get_com_velocity(self, data):
->>>>>>> 448d0561
-        mass = jp.expand_dims(self._mj_model.body_mass, -1)
-        cvel = -data.cvel
-        return (jp.sum(mass * cvel, 0) / jp.sum(mass))[3:5]
-
-    def _get_height(self, data):
-<<<<<<< HEAD
-        """获取质心高度"""
-=======
->>>>>>> 448d0561
-        mass = jp.expand_dims(self._mj_model.body_mass, -1)
-        com = data.xipos
-        return (jp.sum(mass * com, 0) / jp.sum(mass))[2]
-
-    def _get_rot_condition(self, data):
-<<<<<<< HEAD
-        """旋转条件判断"""
-=======
->>>>>>> 448d0561
-        quat = data.qpos[3:7].copy()
-        mat = jp.array([[1.0 - 2.0 * (quat[2] ** 2 + quat[3] ** 2),
-                         2.0 * (quat[1] * quat[2] - quat[0] * quat[3]),
-                         2.0 * (quat[1] * quat[3] + quat[0] * quat[2])],
-                        [2.0 * (quat[1] * quat[2] + quat[0] * quat[3]),
-                         1.0 - 2.0 * (quat[1] ** 2 + quat[3] ** 2),
-                         2.0 * (quat[2] * quat[3] - quat[0] * quat[1])],
-                        [2.0 * (quat[1] * quat[3] - quat[0] * quat[2]),
-                         2.0 * (quat[2] * quat[3] + quat[0] * quat[1]),
-                         1.0 - 2.0 * (quat[1] ** 2 + quat[2] ** 2)]])
-        return jp.abs((mat @ jp.array([1.0, 0.0, 0.0]))[0])
-
-    def _get_angle(self, joint_names):
-<<<<<<< HEAD
-        """获取指定关节的角度"""
-        return jp.array([self._mj_model.jnt_qposadr[mujoco.mj_name2id(self._mj_model, mujoco.mjtObj.mjOBJ_JOINT.value, 'torso')]
-                         for name in joint_names])
-
-    # 访问器属性
-=======
-        return jp.array([self._mj_model.jnt_qposadr[self._mj_model.joint_name2id(name)]
-                         for name in joint_names])
-
-    # Accessors
->>>>>>> 448d0561
+    # Accessors.
     @property
     def xml_path(self) -> str:
-        """模型XML文件路径"""
         return self._xml_path
 
     @property
     def action_size(self) -> int:
-        """动作空间大小"""
         return self._mjx_model.nu
 
     @property
     def mj_model(self) -> mujoco.MjModel:
-        """MuJoCo模型"""
         return self._mj_model
 
     @property
     def mjx_model(self) -> mjx.Model:
-        """MJX模型"""
         return self._mjx_model