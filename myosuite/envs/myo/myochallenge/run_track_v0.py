""" ================================================= # Copyright (c) Facebook, Inc. and its affiliates Authors  :: Vikash Kumar (vikashplus@gmail.com), Vittorio Caggiano (caggiano@gmail.com), Pierre Schumacher (schumacherpier@gmail.com), Chun Kwang Tan (cktan.neumove@gmail.com) ================================================= 
""" 
import collections 
from myosuite.utils import gym
import numpy as np
import pink
import os
from enum import Enum
from typing import Optional, Tuple
import copy
import csv

from myosuite.envs.myo.base_v0 import BaseV0
from myosuite.envs.myo.myobase.walk_v0 import WalkEnvV0
from myosuite.utils.quat_math import quat2euler, euler2mat, euler2quat
from myosuite.utils.heightfields import TrackField

from opensourceleg.control.state_machine import Event, State, StateMachine
from opensourceleg.osl import OpenSourceLeg

from gymnasium import spaces

class TerrainTypes(Enum):
    FLAT = 0
    HILLY = 1
    ROUGH = 2


class SpecialTerrains(Enum):
    RELIEF = 0



class RunTrack(WalkEnvV0):

    DEFAULT_OBS_KEYS = [
        'internal_qpos',
        'internal_qvel',
        'grf',
        'torso_angle',
        'model_root_pos',
        'model_root_vel',
        'muscle_length',
        'muscle_velocity',
        'muscle_force',
    ]

    # You can change reward weights here
    DEFAULT_RWD_KEYS_AND_WEIGHTS = {
        "sparse": 1,
        "solved": +10,
    }

    # OSL-related paramters
    ACTUATOR_PARAM = {}
    OSL_PARAM_LIST = []
    OSL_PARAM_SELECT = 0

    def __init__(self, model_path, obsd_model_path=None, seed=None, **kwargs):
        # This flag needs to be here to prevent the simulation from starting in a done state
        # Before setting the key_frames, the model and opponent will be in the cartesian position,
        # causing the step() function to evaluate the initialization as "done".
        self.startFlag = False

        # EzPickle.__init__(**locals()) is capturing the input dictionary of the init method of this class.
        # In order to successfully capture all arguments we need to call gym.utils.EzPickle.__init__(**locals())
        # at the leaf level, when we do inheritance like we do here.
        # kwargs is needed at the top level to account for injection of __class__ keyword.
        # Also see: https://github.com/openai/gym/pull/1497
        gym.utils.EzPickle.__init__(self, model_path, obsd_model_path, seed, **kwargs)
        # This two step construction is required for pickling to work correctly. All arguments to all __init__
        # calls must be pickle friendly. Things like sim / sim_obsd are NOT pickle friendly. Therefore we
        # first construct the inheritance chain, which is just __init__ calls all the way down, with env_base
        # creating the sim / sim_obsd instances. Next we run through "setup"  which relies on sim / sim_obsd
        # created in __init__ to complete the setup.
        BaseV0.__init__(self, model_path=model_path, obsd_model_path=obsd_model_path, seed=seed, env_credits=self.MYO_CREDIT)
        self._setup(**kwargs)
        self.startFlag = True

    def _setup(self,
               obs_keys: list = DEFAULT_OBS_KEYS,
               weighted_reward_keys: dict = DEFAULT_RWD_KEYS_AND_WEIGHTS,
               reset_type='osl_init',
               terrain='FLAT',
               hills_difficulties=(0,0),
               rough_difficulties=(0,0),
               stairs_difficulties=(0,0),
               real_length=15,
               real_width=1,
<<<<<<< HEAD
               distance_thr = 10,
=======
               run_mode='train',
>>>>>>> 695f5982
               **kwargs,
               ):

        # Terrain type
        self.terrain_type = 0

        # Env initialization with data
        self._operation_mode = run_mode
        file_path = os.path.join(os.getcwd(), 'myosuite', 'envs', 'myo','assets', 'leg', 'init_data_withVel.csv')
        self.INIT_DATA = np.loadtxt(file_path, skiprows=1, delimiter=',')
        self.init_lookup = self.generate_init_lookup(keys=np.arange(48), value='e_swing')
        self.init_lookup = self.generate_init_lookup(keys=np.arange(48, 99), value='l_swing', existing_dict=self.init_lookup)
        self.init_lookup = self.generate_init_lookup(keys=np.arange(99, 183), value='e_stance', existing_dict=self.init_lookup)
        self.init_lookup = self.generate_init_lookup(keys=np.arange(183, 247), value='l_stance', existing_dict=self.init_lookup)
        with open(file_path) as csv_file:
            csv_reader = csv.DictReader(csv_file)
            temp = dict(list(csv_reader)[0])
            headers = list(temp.keys())
        self.imitation_lookup = dict(zip(headers, range(len(headers))))

        # OSL specific init
        self.OSL = OpenSourceLeg(frequency=200)
        self.OSL.add_joint(name="knee", gear_ratio=49.4, offline_mode=True)
        self.OSL.add_joint(name="ankle", gear_ratio=58.4, offline_mode=True)
        self._init_default_OSL_param()
        self.OSL_FSM = self.build_4_state_FSM(self.OSL, 'e_stance')

        self.muscle_space = self.sim.model.na # muscles only
        self.full_ctrl_space = self.sim.model.nu # Muscles + actuators
        self._get_actuator_params()

        self._setup_convenience_vars()
        self.distance_thr = distance_thr
        self.trackfield = TrackField(
            sim=self.sim,
            rng=self.np_random,
            rough_difficulties=rough_difficulties,
            hills_difficulties=hills_difficulties,
            stairs_difficulties=stairs_difficulties,
        )
        self.real_width = real_width
        self.real_length = real_length
        self.reset_type = reset_type
        self.terrain = terrain
        self.grf_sensor_names = ['l_foot', 'l_toes']
        super()._setup(obs_keys=obs_keys,
                       weighted_reward_keys=weighted_reward_keys,
                       reset_type=reset_type,
                       **kwargs
                       )
        self.init_qpos[:] = self.sim.model.keyframe('osl_forward').qpos.copy()
        self.init_qvel[:] = 0.0
        self.assert_settings()

<<<<<<< HEAD
=======

>>>>>>> 695f5982
    def assert_settings(self):
        pass

    def get_obs_dict(self, sim):
        obs_dict = {}

        # Time
        # obs_dict['time'] = np.array([sim.data.time])
        obs_dict['terrain'] = self.terrain_type

        # proprioception
        obs_dict['internal_qpos'] = self.get_internal_qpos() #sim.data.qpos[7:].copy()
        obs_dict['internal_qvel'] = self.get_internal_qvel() #sim.data.qvel[6:].copy() * self.dt
        obs_dict['grf'] = self._get_grf().copy()
        obs_dict['torso_angle'] = self.sim.data.body('pelvis').xquat.copy()

        obs_dict['muscle_length'] = self.muscle_lengths()
        obs_dict['muscle_velocity'] = self.muscle_velocities()
        obs_dict['muscle_force'] = self.muscle_forces()

        if sim.model.na>0:
            obs_dict['act'] = sim.data.act[:].copy()

        # exteroception
        # obs_dict['model_root_pos'] = sim.data.qpos[:2].copy()
        obs_dict['model_root_vel'] = sim.data.qvel[:2].copy()

        # active task
        # trackfield view of 10x10 grid of points around agent. Reshape to (10, 10) for visual inspection
        if not self.trackfield is None:
            obs_dict['hfield'] = self.trackfield.get_heightmap_obs()

        return obs_dict

    def get_reward_dict(self, obs_dict):
        """
        Rewards are computed from here, using the <self.weighted_reward_keys>.
        These weights can either be set in this file in the
        DEFAULT_RWD_KEYS_AND_WEIGHTS dict, or when registering the environment
        with gym.register in myochallenge/__init__.py
        """
        act_mag = np.linalg.norm(self.obs_dict['act'], axis=-1)/self.sim.model.na if self.sim.model.na !=0 else 0

        # The task is entirely defined by these 3 lines
        score = self.get_score()
        win_cdt = self._win_condition()
        rwd_dict = collections.OrderedDict((
            # Perform reward tuning here --
            # Update Optional Keys section below
            # Update reward keys (DEFAULT_RWD_KEYS_AND_WEIGHTS) accordingly to update final rewards
            # Example: simple distance function

                # Optional Keys
                ('act_reg', act_mag.squeeze()),
                # Must keys
                ('sparse',  score),
                ('solved',  win_cdt),
                ('done',  self._get_done()),
            ))
        rwd_dict['dense'] = np.sum([wt*rwd_dict[key] for key, wt in self.rwd_keys_wt.items()], axis=0)

        # Success Indicator
        # self.sim.model.site_rgba[self.success_indicator_sid, :] = np.array([0, 2, 0, 0.2]) if rwd_dict['solved'] else np.array([2, 0, 0, 0])
        return rwd_dict

    def get_metrics(self, paths):
        """
        Evaluate paths and report metrics
        """
        # average sucess over entire env horizon
        score = np.mean([np.sum(p['env_infos']['rwd_dict']['sparse']) for p in paths])
        # average activations over entire trajectory (can be shorter than horizon, if done) realized

        metrics = {
            'score': score,
            }
        return metrics

    def step(self, *args, **kwargs):
        
        if self.reset_type == 'osl_init':
            out_act = self._prepareActions(*args)
            results = super().step(out_act, **kwargs)
        else:
            results = super().step(*args, **kwargs)

        return results

    def reset(self, **kwargs):
        # randomized terrain types
        self._maybe_sample_terrain()
        # randomized initial state
        qpos, qvel = self._get_reset_state()
        self.robot.sync_sims(self.sim, self.sim_obsd)
        obs = super(WalkEnvV0, self).reset(reset_qpos=qpos, reset_qvel=qvel, **kwargs)
        self.sim.forward()

        # Sync the states again as the heights from data might not be correct
        if self.reset_type == 'osl_init':
            new_qpos, new_qvel = self.adjust_model_height()
            self.robot.sync_sims(self.sim, self.sim_obsd)
            obs = super(WalkEnvV0, self).reset(reset_qpos=new_qpos, reset_qvel=new_qvel, **kwargs)
            self.sim.forward()

            self.OSL_FSM.start()
        
        return obs

    def _maybe_flatten_agent_patch(self, qpos):
        """
        Ensure that initial state patch is flat.
        """
        if self.trackfield is not None:
            self.trackfield.flatten_agent_patch(qpos)
            if hasattr(self.sim, 'renderer') and not self.sim.renderer._window is None:
                self.sim.renderer._window.update_hfield(0)

    def _maybe_sample_terrain(self):
        """
        Sample a new terrain if the terrain type asks for it.
        """
        if not self.trackfield is None:
            self.trackfield.sample(self.np_random)
            self.sim.model.geom_rgba[self.sim.model.geom_name2id('terrain')][-1] = 1.0
            # self.sim.model.geom_pos[self.sim.model.geom_name2id('terrain')] = np.array([0, -10, 0.005])
            self.sim.model.geom_pos[self.sim.model.geom_name2id('terrain')] = np.array([0, 0, 0.005])
        else:
            # move trackfield down if not used
            self.sim.model.geom_rgba[self.sim.model.geom_name2id('terrain')][-1] = 0.0
            self.sim.model.geom_pos[self.sim.model.geom_name2id('terrain')] = np.array([0, 0, -10])

    def _randomize_position_orientation(self, qpos, qvel):
        orientation = self.np_random.uniform(0, 2 * np.pi)
        euler_angle = quat2euler(qpos[3:7])
        euler_angle[-1] = orientation
        qpos[3:7] = euler2quat(euler_angle)
        # rotate original velocity with unit direction vector
        qvel[:2] = np.array([np.cos(orientation), np.sin(orientation)]) * np.linalg.norm(qvel[:2])
        return qpos, qvel

    def _get_reset_state(self):
        if self.reset_type == 'random':
            qpos, qvel = self._get_randomized_initial_state()
            return self._randomize_position_orientation(qpos, qvel)
        elif self.reset_type == 'init':
            return self.sim.model.key_qpos[2], self.sim.model.key_qvel[2]
        elif self.reset_type == 'osl_init':
            self.initializeFromData()
            return self.init_qpos.copy(), self.init_qvel.copy()
        else:
            return self.sim.model.key_qpos[0], self.sim.model.key_qvel[0]

    def _maybe_adjust_height(self, qpos, qvel):
        """
        Currently not used.
        """
        if self.trackfield is not None:
                map_i, map_j = self.trackfield.cart2map(qpos[:2])
                hfield_val = self.trackfield.hfield.data[map_i, map_j]
                if hfield_val > 0.05:
                    qpos[2] += hfield_val
        return qpos, qvel

    def viewer_setup(self, *args, **kwargs):
       """
       Setup the default camera
       """
       distance = 5.0
       azimuth = 90
       elevation = -15
       lookat = None
       self.sim.renderer.set_free_camera_settings(
               distance=distance,
               azimuth=azimuth,
               elevation=elevation,
               lookat=lookat
       )
       render_tendon = True
       render_actuator = True
       self.sim.renderer.set_viewer_settings(
           render_actuator=render_actuator,
           render_tendon=render_tendon
       )

    def _get_randomized_initial_state(self):
        # randomly start with flexed left or right knee
        if  self.np_random.uniform() < 0.5:
            qpos = self.sim.model.key_qpos[2].copy()
            qvel = self.sim.model.key_qvel[2].copy()
        else:
            qpos = self.sim.model.key_qpos[3].copy()
            qvel = self.sim.model.key_qvel[3].copy()

        # randomize qpos coordinates
        # but dont change height or rot state
        rot_state = qpos[3:7]
        height = qpos[2]
        qpos[0] = self.np_random.uniform(-self.real_width * 0.8, self.real_width * 0.8, size=1)
        
        qpos[3:7] = rot_state
        qpos[2] = height
        qpos[1] = 15
        return qpos, qvel

    def _setup_convenience_vars(self):
        """
        Convenience functions for easy access. Important: There will be no access during the challenge evaluation to this,
        but the values can be hard-coded, as they do not change over time.
        """
        self.actuator_names = np.array(self._get_actuator_names())
        self.joint_names = np.array(self._get_joint_names())
        self.muscle_fmax = np.array(self._get_muscle_fmax())
        self.muscle_lengthrange = np.array(self._get_muscle_lengthRange())
        self.tendon_len = np.array(self._get_tendon_lengthspring())
        self.musc_operating_len = np.array(self._get_muscle_operating_length())

    def _get_done(self):
        if self._lose_condition():
            return self._get_fallen_condition()
        if self._win_condition():
            return 1
        return 0

    def _win_condition(self):
        y_pos = self.obs_dict['model_root_pos'].squeeze()[1]
        if np.abs(y_pos) > self.distance_thr:
            return 1
        return 0

    def _lose_condition(self):
        x_pos = self.obs_dict['model_root_pos'].squeeze()[0]
        y_pos = self.obs_dict['model_root_pos'].squeeze()[1]
        if x_pos > self.real_width or x_pos < - self.real_width:
            return 1
        if y_pos > 15.0:
            return 1
        return 0

    # Helper functions
    def _get_body_mass(self):
        """
        Get total body mass of the biomechanical model.
        :return: the weight
        :rtype: float
        """
        return self.sim.model.body('root').subtreemass

    def get_score(self):
        # initial environment needs to be setup for self.horizon to work
        if not self.startFlag:
            return -1
        y_pos = self.obs_dict['model_root_pos'].squeeze()[1] if self.startFlag else -1
        score = (y_pos - 15) / (- 15 - 15)
        return score.squeeze()

    def _get_muscle_lengthRange(self):
        return self.sim.model.actuator_lengthrange.copy()

    def _get_tendon_lengthspring(self):
        return self.sim.model.tendon_lengthspring.copy()

    def _get_muscle_operating_length(self):
        return self.sim.model.actuator_gainprm[:,0:2].copy()

    def _get_muscle_fmax(self):
        return self.sim.model.actuator_gainprm[:, 2].copy()

    def _get_grf(self):
        grf = np.array([self.sim.data.sensor(sens_name).data[0] for sens_name in self.grf_sensor_names]).copy()
        grf = np.hstack( (grf, self.sim.data.sensor('r_socket_load').data[1].copy()) )
        return grf

    def _get_pelvis_angle(self):
        return self.sim.data.body('pelvis').xquat.copy()

    def _get_joint_names(self):
        '''
        Return a list of joint names according to the index ID of the joint angles
        '''
        return [self.sim.model.joint(jnt_id).name for jnt_id in range(1, self.sim.model.njnt)]

    def _get_actuator_names(self):
        '''
        Return a list of actuator names according to the index ID of the actuators
        '''
        return [self.sim.model.actuator(act_id).name for act_id in range(1, self.sim.model.na)]


    def _get_fallen_condition(self):
        """
        Checks if the agent has fallen by comparing the head site height with the
        average foot height.
        """
        if self.terrain == 'FLAT':
            if self.sim.data.body('pelvis').xpos[2] < 0.5:
                return 1
            return 0
        else:
            head = self.sim.data.site('head').xpos
            foot_l = self.sim.data.body('talus_l').xpos
            foot_r = self.sim.data.body('talus_r').xpos
            mean = (foot_l + foot_r) / 2
            if head[2] - mean[2] < 0.2:
                return 1
            else:
                return 0
            
    def get_internal_qpos(self):
        temp_qpos = self.sim.data.qpos.copy()
        to_remove = [self.sim.model.joint('osl_knee_angle_r').qposadr[0].copy(), self.sim.model.joint('osl_ankle_angle_r').qposadr[0].copy()]
        
        temp_qpos[to_remove] = 100
        temp_qpos[temp_qpos != 100]
        return temp_qpos[7:]

    def get_internal_qvel(self):
        temp_qvel = self.sim.data.qvel.copy()
        to_remove = [self.sim.model.joint('osl_knee_angle_r').qposadr[0].copy() -1, self.sim.model.joint('osl_ankle_angle_r').qposadr[0].copy() -1]
        
        temp_qvel[to_remove] = 100
        temp_qvel[temp_qvel != 100]
        return temp_qvel[6:] * self.dt
    
    def muscle_lengths(self):
        temp_len = self.sim.data.actuator_length.copy()
        to_remove = [self.sim.data.actuator('osl_knee_torque_actuator').id, self.sim.data.actuator('osl_ankle_torque_actuator').id]
        
        temp_len[to_remove] = 100
        temp_len[temp_len != 100]
        return temp_len

    def muscle_forces(self):
        temp_frc = self.sim.data.actuator_force.copy()
        to_remove = [self.sim.data.actuator('osl_knee_torque_actuator').id, self.sim.data.actuator('osl_ankle_torque_actuator').id]
        
        temp_frc[to_remove] = 100
        temp_frc[temp_frc != 100]

        return np.clip(temp_frc / 1000, -100, 100)

    def muscle_velocities(self):
        temp_vel = self.sim.data.actuator_velocity.copy()
        to_remove = [self.sim.data.actuator('osl_knee_torque_actuator').id, self.sim.data.actuator('osl_ankle_torque_actuator').id]
        
        temp_vel[to_remove] = 100
        temp_vel[temp_vel != 100]

        return np.clip(temp_vel, -100, 100)
    
    def _get_actuator_params(self):
        actuators = ['osl_knee_torque_actuator', 'osl_ankle_torque_actuator', ]
        
        for actu in actuators:
            self.ACTUATOR_PARAM[actu] = {}
            self.ACTUATOR_PARAM[actu]['id'] = self.sim.data.actuator(actu).id
            self.ACTUATOR_PARAM[actu]['Fmax'] = np.max(self.sim.model.actuator(actu).ctrlrange) * self.sim.model.actuator(actu).gear[0]
        
    """
    Math func: Intrinsic Euler angles, for euler in body coordinate frame
    """
    def get_intrinsic_EulerXYZ(self, q):
        w, x, y, z = q

        # Compute sin and cos values
        sinr_cosp = 2 * (w * x + y * z)
        cosr_cosp = 1 - 2 * (x * x + y * y)

        # Roll (X-axis rotation)
        roll = np.arctan2(sinr_cosp, cosr_cosp)

        # Compute sin and cos values
        sinp = 2 * (w * y - z * x)

        # Pitch (Y-axis rotation)
        if abs(sinp) >= 1:
            # Use 90 degrees if out of range
            pitch = np.copysign(np.pi / 2, sinp)
        else:
            pitch = np.arcsin(sinp)

        # Compute sin and cos values
        siny_cosp = 2 * (w * z + x * y)
        cosy_cosp = 1 - 2 * (y * y + z * z)

        # Yaw (Z-axis rotation)
        yaw = np.arctan2(siny_cosp, cosy_cosp)

        return np.array([roll, pitch, yaw])
    
    def intrinsic_EulerXYZ_toQuat(self, roll, pitch, yaw):
        # Half angles
        half_roll = roll * 0.5
        half_pitch = pitch * 0.5
        half_yaw = yaw * 0.5
        
        # Compute sin and cos values for half angles
        sin_roll = np.sin(half_roll)
        cos_roll = np.cos(half_roll)
        sin_pitch = np.sin(half_pitch)
        cos_pitch = np.cos(half_pitch)
        sin_yaw = np.sin(half_yaw)
        cos_yaw = np.cos(half_yaw)

        # Compute quaternion
        w = cos_roll * cos_pitch * cos_yaw + sin_roll * sin_pitch * sin_yaw
        x = sin_roll * cos_pitch * cos_yaw - cos_roll * sin_pitch * sin_yaw
        y = cos_roll * sin_pitch * cos_yaw + sin_roll * cos_pitch * sin_yaw
        z = cos_roll * cos_pitch * sin_yaw - sin_roll * sin_pitch * cos_yaw
        
        return np.array([w, x, y, z])

    def rotate_frame(self, x, y, theta):
        #print(theta)
        x_rot = np.cos(theta)*x - np.sin(theta)*y
        y_rot = np.sin(theta)*x + np.cos(theta)*y
        return x_rot, y_rot

    """
    Environment initialization functions
    """
    def initializeFromData(self):

        if self._operation_mode == 'eval':
            start_idx = 0
        else:
            start_idx = self.np_random.integers(low=0, high=self.INIT_DATA.shape[0])

        for joint in self.imitation_lookup.keys():
            if joint not in ['pelvis_euler_roll', 'pelvis_euler_pitch', 'pelvis_euler_yaw', 
                                'l_foot_relative_X', 'l_foot_relative_Y', 'l_foot_relative_Z', 
                                'r_foot_relative_X', 'r_foot_relative_Y', 'r_foot_relative_Z',
                                'pelvis_vel_X', 'pelvis_vel_Y', 'pelvis_vel_Z']:
                self.init_qpos[self.sim.model.joint(joint).qposadr[0]] = self.INIT_DATA[start_idx,self.imitation_lookup[joint]]

        # Get the Yaw from the init pose
        default_quat = self.init_qpos[3:7].copy() # Get the default facing direction first

        init_quat = self.intrinsic_EulerXYZ_toQuat(self.INIT_DATA[start_idx, self.imitation_lookup['pelvis_euler_roll']], 
                                                   self.INIT_DATA[start_idx, self.imitation_lookup['pelvis_euler_pitch']], 
                                                   self.INIT_DATA[start_idx, self.imitation_lookup['pelvis_euler_yaw']])
        self.init_qpos[3:7] = init_quat
        
        # Use the default facing direction to set the world frame velocity
        temp_euler = self.get_intrinsic_EulerXYZ(default_quat)
        world_vel_X, world_vel_Y = self.rotate_frame(self.INIT_DATA[start_idx, self.imitation_lookup['pelvis_vel_X']], 
                                                     self.INIT_DATA[start_idx, self.imitation_lookup['pelvis_vel_Y']],
                                                     temp_euler[2])
        self.init_qvel[:] = 0
        self.init_qvel[0] = world_vel_X
        self.init_qvel[1] = world_vel_Y
        self.init_qvel[2] = self.INIT_DATA[start_idx, self.imitation_lookup['pelvis_vel_Z']]

        state = self.init_lookup[start_idx]
        # Override previous OSL controller
        self.OSL_FSM = self.build_4_state_FSM(self.OSL, state)

    def adjust_model_height(self):

        curr_qpos = self.sim.data.qpos.copy()
        curr_qvel = self.sim.data.qvel.copy()

        temp_sens_height = 100
        for sens_site in ['r_heel_btm', 'r_toe_btm', 'l_heel_btm', 'l_toe_btm']:
            if temp_sens_height > self.sim.data.site(sens_site).xpos[2]:
                temp_sens_height = self.sim.data.site(sens_site).xpos[2].copy()

        diff_height = 0.0 - temp_sens_height
        curr_qpos[2] = curr_qpos[2] + diff_height

        return curr_qpos, curr_qvel

    def generate_init_lookup(self, keys, value, existing_dict=None):
        # Initialize an empty dictionary if existing_dict is None
        if existing_dict is None:
            result_dict = {}
        else:
            # Use the existing dictionary if provided
            result_dict = copy.deepcopy(existing_dict)

        # Iterate through the list of integers (keys)
        for key in keys:
            # Assign each key in the dictionary with the value "early_stance"
            result_dict[key] = value

        return result_dict

    """
    OSL related functions
    """
    def _prepareActions(self, mus_actions):
        """
        Combines OSL torques with the muscle activations
        Only considers the 54 muscles of the OSLMyoleg model
        """

        full_actions = np.zeros(self.sim.model.nu,)
        full_actions[0:54] = mus_actions.copy()

        osl_knee_id = self.sim.model.actuator('osl_knee_torque_actuator').id
        osl_knee_act = self.get_osl_action('knee')
        osl_ankle_id = self.sim.model.actuator('osl_ankle_torque_actuator').id
        osl_ankle_act = self.get_osl_action('ankle')

        full_actions[osl_knee_id] = osl_knee_act
        full_actions[osl_ankle_id] = osl_ankle_act

        return full_actions
    
    def get_osl_action(self, joint):
        if joint not in ['knee', 'ankle']:
            print(f"Non-existant joint. Can only be either 'knee' or 'ankle'")
            raise Exception

        K = eval(f"self.OSL_FSM.current_state.{joint}_stiffness")
        B = eval(f"self.OSL_FSM.current_state.{joint}_damping")
        theta = (eval(f"self.OSL_FSM.current_state.{joint}_theta"))
        peak_torque = self.ACTUATOR_PARAM[f"osl_{joint}_torque_actuator"]['Fmax']

        temp_shorten = self.sim.data.joint(f"osl_{joint}_angle_r")

        T = np.clip( K*(theta - temp_shorten.qpos[0].copy()) - B*(temp_shorten.qvel[0].copy()) , -1*peak_torque, peak_torque)

        return np.clip(T / self.sim.model.actuator(f"osl_{joint}_torque_actuator").gear[0], 
                       self.sim.model.actuator(f"osl_{joint}_torque_actuator").ctrlrange[0], 
                       self.sim.model.actuator(f"osl_{joint}_torque_actuator").ctrlrange[1])

    # State machine.
    def build_4_state_FSM(self, osl: OpenSourceLeg, init_state: str) -> StateMachine:
        """
        This method builds a state machine with 4 states.
        The states are early stance, late stance, early swing, and late swing.
        It uses the impedance parameters and transition criteria above.

        Inputs:
            OSL instance
        Returns:
            FSM object
        
        NOTE: The OSL variable are ignored here, and values are all from the Myosuite environment
        CALL THIS FUNCTION AFTER CREATING THE ENVIRONMENT
        """

        # ------------- TUNABLE FSM PARAMETERS ---------------- #
        # NOTE: Ankle angles : (+) Dorsiflexion (-) Plantarflexion

        BODY_WEIGHT = np.sum(self.sim.model.body_mass) * 9.81
        # ---------------------------------------------------- #

        early_stance = State(name="e_stance")
        late_stance = State(name="l_stance")
        early_swing = State(name="e_swing")
        late_swing = State(name="l_swing")
        self.OSL_STATE_LIST = [early_stance, late_stance, early_swing, late_swing]

        early_stance.set_knee_impedance_paramters(
            theta=self.OSL_PARAM_LIST[self.OSL_PARAM_SELECT]['e_stance']['knee']['target_angle'], 
            k=self.OSL_PARAM_LIST[self.OSL_PARAM_SELECT]['e_stance']['knee']['stiffness'], 
            b=self.OSL_PARAM_LIST[self.OSL_PARAM_SELECT]['e_stance']['knee']['damping']
        )
        early_stance.make_knee_active()
        early_stance.set_ankle_impedance_paramters(
            theta=self.OSL_PARAM_LIST[self.OSL_PARAM_SELECT]['e_stance']['ankle']['target_angle'], 
            k=self.OSL_PARAM_LIST[self.OSL_PARAM_SELECT]['e_stance']['ankle']['stiffness'], 
            b=self.OSL_PARAM_LIST[self.OSL_PARAM_SELECT]['e_stance']['ankle']['damping']
        )
        early_stance.make_ankle_active()

        late_stance.set_knee_impedance_paramters(
            theta=self.OSL_PARAM_LIST[self.OSL_PARAM_SELECT]['l_stance']['knee']['target_angle'], 
            k=self.OSL_PARAM_LIST[self.OSL_PARAM_SELECT]['l_stance']['knee']['stiffness'], 
            b=self.OSL_PARAM_LIST[self.OSL_PARAM_SELECT]['l_stance']['knee']['damping']
        )
        late_stance.make_knee_active()
        late_stance.set_ankle_impedance_paramters(
            theta=self.OSL_PARAM_LIST[self.OSL_PARAM_SELECT]['l_stance']['ankle']['target_angle'], 
            k=self.OSL_PARAM_LIST[self.OSL_PARAM_SELECT]['l_stance']['ankle']['stiffness'], 
            b=self.OSL_PARAM_LIST[self.OSL_PARAM_SELECT]['l_stance']['ankle']['damping']
        )
        late_stance.make_ankle_active()

        early_swing.set_knee_impedance_paramters(
            theta=self.OSL_PARAM_LIST[self.OSL_PARAM_SELECT]['e_swing']['knee']['target_angle'], 
            k=self.OSL_PARAM_LIST[self.OSL_PARAM_SELECT]['e_swing']['knee']['stiffness'], 
            b=self.OSL_PARAM_LIST[self.OSL_PARAM_SELECT]['e_swing']['knee']['damping']
        )
        early_swing.make_knee_active()
        early_swing.set_ankle_impedance_paramters(
            theta=self.OSL_PARAM_LIST[self.OSL_PARAM_SELECT]['e_swing']['ankle']['target_angle'], 
            k=self.OSL_PARAM_LIST[self.OSL_PARAM_SELECT]['e_swing']['ankle']['stiffness'], 
            b=self.OSL_PARAM_LIST[self.OSL_PARAM_SELECT]['e_swing']['ankle']['damping']
        )
        early_swing.make_ankle_active()

        late_swing.set_knee_impedance_paramters(
            theta=self.OSL_PARAM_LIST[self.OSL_PARAM_SELECT]['l_swing']['knee']['target_angle'], 
            k=self.OSL_PARAM_LIST[self.OSL_PARAM_SELECT]['l_swing']['knee']['stiffness'], 
            b=self.OSL_PARAM_LIST[self.OSL_PARAM_SELECT]['l_swing']['knee']['damping']
        )
        late_swing.make_knee_active()
        late_swing.set_ankle_impedance_paramters(
            theta=self.OSL_PARAM_LIST[self.OSL_PARAM_SELECT]['l_swing']['ankle']['target_angle'], 
            k=self.OSL_PARAM_LIST[self.OSL_PARAM_SELECT]['l_swing']['ankle']['stiffness'], 
            b=self.OSL_PARAM_LIST[self.OSL_PARAM_SELECT]['l_swing']['ankle']['damping']
        )
        late_swing.make_ankle_active()

        def estance_to_lstance(osl: OpenSourceLeg) -> bool:
            """
            Transition from early stance to late stance when the loadcell
            reads a force greater than a threshold.
            """
            load_cell = self.sim.data.sensor('r_osl_load').data[1].copy()
            ankle_pos = self.sim.data.joint('osl_ankle_angle_r').qpos[0].copy()

            return bool(
                load_cell > BODY_WEIGHT * self.OSL_PARAM_LIST[self.OSL_PARAM_SELECT]['e_stance']['threshold']['load']
                and ankle_pos > self.OSL_PARAM_LIST[self.OSL_PARAM_SELECT]['e_stance']['threshold']['ankle_angle']
            )

        def lstance_to_eswing(osl: OpenSourceLeg) -> bool:
            """
            Transition from late stance to early swing when the loadcell
            reads a force less than a threshold.
            """
            load_cell = self.sim.data.sensor('r_osl_load').data[1].copy()

            return bool(load_cell < BODY_WEIGHT * self.OSL_PARAM_LIST[self.OSL_PARAM_SELECT]['l_stance']['threshold']['load'])

        def eswing_to_lswing(osl: OpenSourceLeg) -> bool:
            """
            Transition from early swing to late swing when the knee angle
            is greater than a threshold and the knee velocity is less than
            a threshold.
            """
            
            knee_pos = self.sim.data.joint('osl_knee_angle_r').qpos[0].copy()
            knee_vel = self.sim.data.joint('osl_knee_angle_r').qvel[0].copy()

            return bool(
                knee_pos > self.OSL_PARAM_LIST[self.OSL_PARAM_SELECT]['e_swing']['threshold']['knee_angle']
                and knee_vel < self.OSL_PARAM_LIST[self.OSL_PARAM_SELECT]['e_swing']['threshold']['knee_vel']
            )

        def lswing_to_estance(osl: OpenSourceLeg) -> bool:
            """
            Transition from late swing to early stance when the loadcell
            reads a force greater than a threshold or the knee angle is
            less than a threshold.
            """

            knee_pos = self.sim.data.joint('osl_knee_angle_r').qpos[0].copy()
            load_cell = self.sim.data.sensor('r_osl_load').data[1].copy()

            return bool(
                load_cell > BODY_WEIGHT * self.OSL_PARAM_LIST[self.OSL_PARAM_SELECT]['l_swing']['threshold']['load']
                or knee_pos < self.OSL_PARAM_LIST[self.OSL_PARAM_SELECT]['l_swing']['threshold']['knee_angle']
            )

        foot_flat = Event(name="foot_flat")
        heel_off = Event(name="heel_off")
        toe_off = Event(name="toe_off")
        pre_heel_strike = Event(name="pre_heel_strike")
        heel_strike = Event(name="heel_strike")

        fsm = StateMachine(osl=osl, spoof=False)

        for item in self.OSL_STATE_LIST:
            if item.name == init_state:
                fsm.add_state(state=item, initial_state=True)
            else:
                fsm.add_state(state=item)

        fsm.add_event(event=foot_flat)
        fsm.add_event(event=heel_off)
        fsm.add_event(event=toe_off)
        fsm.add_event(event=pre_heel_strike)
        fsm.add_event(event=heel_strike)

        fsm.add_transition(
            source=early_stance,
            destination=late_stance,
            event=foot_flat,
            callback=estance_to_lstance,
        )
        fsm.add_transition(
            source=late_stance,
            destination=early_swing,
            event=heel_off,
            callback=lstance_to_eswing,
        )
        fsm.add_transition(
            source=early_swing,
            destination=late_swing,
            event=toe_off,
            callback=eswing_to_lswing,
        )
        fsm.add_transition(
            source=late_swing,
            destination=early_stance,
            event=heel_strike,
            callback=lswing_to_estance,
        )
        return fsm
    
    """
    OSL parameter loading helper functions
    """
    def set_osl_params_batch(self, params, mode=0):

        assert len(params) == 31, "Should have 31 params"

        phase_list = ['e_stance', 'l_stance', 'e_swing', 'l_swing']
        joint_list = ['knee', 'ankle', 'threshold']
        idx = 0

        if isinstance(params, np.ndarray):
            for phase in phase_list:
                for jnt_arg in joint_list:
                    for key in self.OSL_PARAM_LIST[mode][phase][jnt_arg].keys():
                        self.OSL_PARAM_LIST[mode][phase][jnt_arg][key] = params[idx]
                        idx += 1

        elif isinstance(params, dict):
            self.OSL_PARAM_LIST[mode] = copy.deepcopy(params)

    def set_osl_param(self, phase_name, type, item, value, mode=0):

        assert phase_name in ['e_stance', 'l_stance', 'e_swing', 'l_swing'], f"Phase should be : {['e_stance', 'l_stance', 'e_swing', 'l_swing']}"
        assert type in ['knee', 'ankle', 'threshold'], f"Type should be : {['knee', 'ankle', 'threshold']}"
        assert item in ['stiffness', 'damping', 'load', 'knee_angle', 'knee_vel', 'ankle_angle'], f"Type should be : {['stiffness', 'damping', 'load', 'knee_angle', 'knee_vel', 'ankle_angle']}"

        self.OSL_PARAM_LIST[mode][phase_name][type][item] = value

    def set_osl_mode(self, mode=0):
        """
        Selects the OSL parameter set to use and updates the state variables for the OSL leg
        """
        self.OSL_PARAM_SELECT = np.clip(mode, 0, 2)
        self._update_param_to_osl()

    def _update_param_to_osl(self):
        """
        Updates the currently selected OSL parameter to the OSL leg state machine
        """
        for item in self.OSL_STATE_LIST:
            item.set_knee_impedance_paramters(
                theta = self.OSL_PARAM_LIST[self.OSL_PARAM_SELECT][item.name]['knee']['target_angle'],
                k = self.OSL_PARAM_LIST[self.OSL_PARAM_SELECT][item.name]['knee']['stiffness'],
                b = self.OSL_PARAM_LIST[self.OSL_PARAM_SELECT][item.name]['knee']['damping'],
            )
            item.set_ankle_impedance_paramters(
                theta=self.OSL_PARAM_LIST[self.OSL_PARAM_SELECT][item.name]['ankle']['target_angle'],
                k = self.OSL_PARAM_LIST[self.OSL_PARAM_SELECT][item.name]['ankle']['stiffness'],
                b = self.OSL_PARAM_LIST[self.OSL_PARAM_SELECT][item.name]['ankle']['damping'],
            )

    def _init_default_OSL_param(self):
        temp_dict = {}
        temp_dict['e_stance'] = {}
        temp_dict['e_stance']['knee'] = {}
        temp_dict['e_stance']['ankle'] = {}
        temp_dict['e_stance']['threshold'] = {}
        temp_dict['e_stance']['knee']['stiffness'] = 99.372
        temp_dict['e_stance']['knee']['damping'] = 3.180
        temp_dict['e_stance']['knee']['target_angle'] = np.deg2rad(5)
        temp_dict['e_stance']['ankle']['stiffness'] = 19.874
        temp_dict['e_stance']['ankle']['damping'] = 0
        temp_dict['e_stance']['ankle']['target_angle'] = np.deg2rad(-2)
        temp_dict['e_stance']['threshold']['load'] = 0.25
        temp_dict['e_stance']['threshold']['ankle_angle'] = np.deg2rad(6)

        temp_dict['l_stance'] = {}
        temp_dict['l_stance']['knee'] = {}
        temp_dict['l_stance']['ankle'] = {}
        temp_dict['l_stance']['threshold'] = {}
        temp_dict['l_stance']['knee']['stiffness'] = 99.372
        temp_dict['l_stance']['knee']['damping'] = 1.272
        temp_dict['l_stance']['knee']['target_angle'] = np.deg2rad(8)
        temp_dict['l_stance']['ankle']['stiffness'] = 79.498
        temp_dict['l_stance']['ankle']['damping'] = 0.063
        temp_dict['l_stance']['ankle']['target_angle'] = np.deg2rad(-20)
        temp_dict['l_stance']['threshold']['load'] = 0.15

        temp_dict['e_swing'] = {}
        temp_dict['e_swing']['knee'] = {}
        temp_dict['e_swing']['ankle'] = {}
        temp_dict['e_swing']['threshold'] = {}
        temp_dict['e_swing']['knee']['stiffness'] = 39.749
        temp_dict['e_swing']['knee']['damping'] = 0.063
        temp_dict['e_swing']['knee']['target_angle'] = np.deg2rad(60)
        temp_dict['e_swing']['ankle']['stiffness'] = 7.949
        temp_dict['e_swing']['ankle']['damping'] = 0
        temp_dict['e_swing']['ankle']['target_angle'] = np.deg2rad(25)
        temp_dict['e_swing']['threshold']['knee_angle'] = np.deg2rad(50)
        temp_dict['e_swing']['threshold']['knee_vel'] = np.deg2rad(3)

        temp_dict['l_swing'] = {}
        temp_dict['l_swing']['knee'] = {}
        temp_dict['l_swing']['ankle'] = {}
        temp_dict['l_swing']['threshold'] = {}
        temp_dict['l_swing']['knee']['stiffness'] = 15.899
        temp_dict['l_swing']['knee']['damping'] = 3.816
        temp_dict['l_swing']['knee']['target_angle'] = np.deg2rad(5)
        temp_dict['l_swing']['ankle']['stiffness'] = 7.949
        temp_dict['l_swing']['ankle']['damping'] = 0
        temp_dict['l_swing']['ankle']['target_angle'] = np.deg2rad(15)
        temp_dict['l_swing']['threshold']['load'] = 0.4
        temp_dict['l_swing']['threshold']['knee_angle'] = np.deg2rad(30)

        for idx in np.arange(3):
            self.OSL_PARAM_LIST.append(copy.deepcopy(temp_dict))

    @property
    def getOSLparam(self):
        return copy.deepcopy(self.OSL_PARAM_LIST)<|MERGE_RESOLUTION|>--- conflicted
+++ resolved
@@ -87,11 +87,8 @@
                stairs_difficulties=(0,0),
                real_length=15,
                real_width=1,
-<<<<<<< HEAD
                distance_thr = 10,
-=======
                run_mode='train',
->>>>>>> 695f5982
                **kwargs,
                ):
 
@@ -146,10 +143,6 @@
         self.init_qvel[:] = 0.0
         self.assert_settings()
 
-<<<<<<< HEAD
-=======
-
->>>>>>> 695f5982
     def assert_settings(self):
         pass
 
